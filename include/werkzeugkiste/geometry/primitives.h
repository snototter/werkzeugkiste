#ifndef WERKZEUGKISTE_GEOMETRY_PRIMITIVES_H
#define WERKZEUGKISTE_GEOMETRY_PRIMITIVES_H

#include <werkzeugkiste/geometry/geometry_export.h>
#include <werkzeugkiste/geometry/utils.h>
#include <werkzeugkiste/geometry/vector.h>

#include <cmath>
#include <limits>
#include <ostream>
#include <type_traits>
#include <vector>

namespace werkzeugkiste::geometry {

// TODO line2d, line3d, plane

// TODO Triangles

// TODO (Rotated) Rectangles IoU/Area
// TODO Polygon Inside/Outside/Distance, ConvexHull
// TODO RDP

/// Returns true if the given point is within the rectangle.
template <typename T>
inline bool IsPointInsideRectangle(const Vec<T, 2>& pt,
    const Vec<T, 2>& top_left,
    const Vec<T, 2>& size) {
  return (pt.X() >= top_left.X()) && (pt.X() < (top_left.X() + size.Width())) &&
         (pt.Y() >= top_left.Y()) && (pt.Y() < (top_left.Y() + size.Height()));
}

//----------------------------------------------------
// Circle

// Forward declaration needed by Circle_.
template <typename T>
class Line2d_;

template <typename T>
class Circle_ {  // NOLINT(readability-identifier-naming)
 public:
  static_assert(std::is_floating_point<T>::value,
      "Circle type must be float or double!");

  using vec_type = Vec<T, 2>;  // NOLINT(readability-identifier-naming)

  /// Constructs an invalid circle.
  Circle_() = default;

  /// Circle from center and radius.
  Circle_(vec_type center, T radius)
      : center_{std::move(center)}, radius_{radius} {}

  /// Circle from 3 points. If they are collinear, the
  /// circle will be invalid. Check via `IsValid()` afterwards.
  Circle_(const vec_type& p, const vec_type& q, const vec_type& r);

  /// Returns true if this is a valid circle.
  inline bool IsValid() const { return Sign(radius_) > 0; }

  /// Returns the center point as 2d vector.
  vec_type Center() const { return center_; }

  /// Returns the x-coordinate of the center point.
  T CenterX() const { return center_.X(); }

  /// Returns the y-coordinate of the center point.
  T CenterY() const { return center_.Y(); }

  /// Returns the radius.
  T Radius() const { return radius_; }

  /// Returns the area.
  T Area() const { return constants::pi_tpl<T> * (radius_ * radius_); }

  /// Returns true if the point is inside the circle. If you need to
  /// distinguish inside and exactly on the circle, pass a valid
  /// `is_on_circle` pointer.
  bool IsPointInCircle(const vec_type& pt, bool* is_on_circle = nullptr) const;

  /// Returns the number of points of tangency (i.e. 0, 1, or 2) between this
  /// circle and the given point. Optionally sets the points of tangency.
  int PointsOfTangency(const vec_type& pt,
      vec_type* pot1 = nullptr,
      vec_type* pot2 = nullptr) const;

  /// Returns the number of direct common tangents (German "aeussere
  /// Tangenten") between the two circles.
  /// Optionally sets the tangent lines.
  int DirectCommonTangents(const Circle_<T>& other,
      Line2d_<T>* tangent1 = nullptr,
      Line2d_<T>* tangent2 = nullptr) const;

  /// Returns the number of transverse common tangents (German "innere
  /// Tangenten") between the two circles. These are 0 if the circles
  /// overlap, 1 if they intersect in exactly one point, and 2 if the
  /// circles do not touch.
  /// Optionally sets the tangent lines.
  int TransverseCommonTangents(const Circle_<T>& other,
      Line2d_<T>* tangent1 = nullptr,
      Line2d_<T>* tangent2 = nullptr) const;

  /// Returns the number of intersections (0, 1, or 2) of the two circles.
  /// Returns -1 if the circles are equal and thus every point on the circles
  /// is an intersection point.
  /// Optionally sets the intersection points.
  int IntersectionCircleCircle(const Circle_<T>& other,
      vec_type* intersection1 = nullptr,
      vec_type* intersection2 = nullptr) const;

  /// Returns the number of intersections (0, 1, or 2) of this circle and the
  /// line. Optionally sets the intersection points.
  int IntersectionCircleLine(const Line2d_<T>& line,
      vec_type* intersection1 = nullptr,
      vec_type* intersection2 = nullptr) const;

  /// Returns the number of intersections (0, 1, or 2) of this circle and the
  /// line segment(!). Optionally sets the intersection points.
  int IntersectionCircleLineSegment(const Line2d_<T>& segment,
      vec_type* intersection1 = nullptr,
      vec_type* intersection2 = nullptr) const;

 private:
  vec_type center_{0, 0};
  T radius_{0};
};

/// Available double-precision specialization for Circle_.
extern template class WERKZEUGKISTE_GEOMETRY_EXPORT Circle_<double>;
using Circle = Circle_<double>;

//----------------------------------------------------
// Line in 2D

/// Represents a line/segment in 2d Euclidean space.
template <typename T>
class Line2d_ {  // NOLINT(readability-identifier-naming)
 public:
  static_assert(std::is_floating_point<T>::value,
      "2D line type must be float or double!");

  using vec_type = Vec<T, 2>;   // NOLINT(readability-identifier-naming)
  using vec3_type = Vec<T, 3>;  // NOLINT(readability-identifier-naming)

  /// Default constructor yields an invalid line/segment
  Line2d_() = default;

  /// Construct a line from 2 real valued points. In case of a segment, these
  /// denote the start and end points.
  Line2d_(vec_type from, vec_type to)
      : pt_from_{std::move(from)}, pt_to_{std::move(to)} {}

  /// Returns a line with flipped direction vector.
  inline Line2d_ Reversed() const { return Line2d_<T>{pt_to_, pt_from_}; }

  // TODO usage of "top-to-bottom" follows image coordinate system, not
  // Euclidean --> consistently & explicitly state what is top/bottom

  /// @brief Returns a new line, where from/to are sorted by ascending
  ///   x-coordinates (left-to-right). If the line was vertical, the points
  ///   will be sorted by ascending y-coordinates.
  Line2d_ LeftToRight() const;

  /// For a segment, this returns the start point. For a line, it's simply one
  /// of the given points to construct the line in the first place.
  const vec_type& From() const { return pt_from_; }

  /// Sets the first reference point (starting point of a line segment; or any
  /// point on a line).
  void SetFrom(const vec_type& from) { pt_from_ = from; }

  /// For a segment, this returns the end point. For a line, it's simply one
  /// of the given points to construct the line in the first place.
  const vec_type& To() const { return pt_to_; }

  /// Sets the second reference point (end point of a line segment; or any
  /// point on a line).
  void SetTo(const vec_type& to) { pt_to_ = to; }

  /// Returns the length from the start to the end point. As such, it's only
  /// meaningful for a line segment.
  inline double Length() const { return Direction().Length(); }

  /// Returns the non-normalized direction vector from the start point to the
  /// end point.
  inline vec_type Direction() const { return pt_from_.DirectionVector(pt_to_); }

  /// Returns the unit direction vector from the start point to the end point.
  inline vec_type UnitDirection() const { return Direction().UnitVector(); }

  /// Returns the point halfway between from and to.
  inline vec_type MidPoint() const {
    return 0.5 * (pt_from_ + pt_to_);  // NOLINT
  }

  /// Returns true if the line object is valid, *i.e.* start and end points
  /// are not the same.
  inline bool IsValid() const {
    // Safe to use, because vec_type uses eps_equal for element comparison:
    return pt_from_ != pt_to_;
  }

  /// Returns the angle between the line and the given directional vector.
  /// The angle will be between 0 and Pi.
  inline double AngleRad(const vec_type& v) const {
    // Clamp the dot product to avoid numerical issues. Although unlikely,
    // these can occur (and they are a pain to debug, thus I prefer to err
    // on the safe side).
    return std::acos(std::max(-1.0,
        std::min(
            1.0, static_cast<double>(UnitDirection().Dot(v.UnitVector())))));
  }

  /// Returns the angle between the line and the given directional vector.
  /// The angle will be between 0 and 180 degrees.
  inline double AngleDeg(const vec_type& v) const {
    return Rad2Deg(AngleRad(v));
  }

  /// Returns the line in homogeneous coordinates, *i.e.* a 3-element vector
  /// in P^2 (Projective 2-space). For more details on lines in projective
  /// space, refer to
  /// `Bob Fisher's CVonline
  /// <http://homepages.inf.ed.ac.uk/rbf/CVonline/LOCAL_COPIES/BEARDSLEY/node2.html>`__,
  /// or
  /// `Stan Birchfield's notes
  /// <http://robotics.stanford.edu/~birch/projective/node4.html>`__.
  inline vec3_type HomogeneousForm() const {
    return vec3_type{pt_from_[0], pt_from_[1], 1}.Cross(
        vec3_type{pt_to_[0], pt_to_[1], 1});
  }

  /// Returns the point which is offset * Direction() away from the line's
  /// starting point, i.e. offset == 0 is the starting point, offset == 1
  /// is the end point.
  vec_type PointAtOffset(double offset_factor) const {
    return pt_from_ + offset_factor * Direction();
  }

  /// Returns the closest point on the line, i.e. the projection of the given
  /// point onto this line.
  vec_type ClosestPointOnLine(const vec_type& point) const;

  /// Returns the point on this line segment(!) which is closest to the
  /// given point.
  vec_type ClosestPointOnSegment(const vec_type& point) const;

  /// Returns the minimum distance between the point and this line.
  inline double DistancePointToLine(const vec_type& point) const {
    const vec_type closest_point = ClosestPointOnLine(point);
    return point.DistanceEuclidean(closest_point);
  }

  /// Returns the minimum distance between the point and this segment.
  inline double DistancePointToSegment(const vec_type& point) const {
    const vec_type closest = ClosestPointOnSegment(point);
    return closest.DistanceEuclidean(point);
  }

  /// Returns true if the two lines are collinear.
  bool IsCollinear(const Line2d_& other) const;

  /// Returns true if the point is left of this line as specified by
  /// pt_from_ --> pt_to_. If you need to distinguish left-of vs. exactly on
  /// the line, pass a valid pointer `is_on_line`.
  bool IsPointLeftOfLine(const vec_type& point,
      bool* is_on_line = nullptr) const;

  /// Returns true if this line intersects the other line and optionally sets
  /// the `intersection_point`.
  bool IntersectionLineLine(const Line2d_& other,
      vec_type* intersection_point = nullptr) const;

  /// Returns true if this line(!) intersects the other line segment(!) and
  /// optionally sets the `intersection_point`.
  bool IntersectionLineLineSegment(const Line2d_& segment,
      vec_type* intersection_point = nullptr) const;

  /// Returns true if this line segment(!) intersects the other line segment(!)
  /// and optionally sets the `intersection_point`.
  bool IntersectionLineSegmentLineSegment(const Line2d_& segment,
      vec_type* intersection_point = nullptr) const;

  /// Returns the number of intersections (0, 1, or 2) of this line and
  /// the circle. Optionally sets the intersection points.
  int IntersectionLineCircle(const Circle_<T>& circle,
      vec_type* intersection1 = nullptr,
      vec_type* intersection2 = nullptr) const;

  /// Returns the number of intersections (0, 1, or 2) of this line segment(!)
  /// and the circle. Optionally sets the intersection points.
  int IntersectionLineSegmentCircle(const Circle_<T>& circle,
      vec_type* intersection1 = nullptr,
      vec_type* intersection2 = nullptr) const;

  /// Clips this line(!) such that only the part within the rectangle
  /// remains, check via `IsValid()` afterwards.
  Line2d_<T> ClipLineByRectangle(const vec_type& top_left,
      const vec_type& size) const;

  /// Clips this line segment(!) such that only the part within the rectangle
  /// remains, check via `IsValid()` afterwards.
  Line2d_<T> ClipLineSegmentByRectangle(const vec_type& top_left,
      const vec_type& size) const;

  // TODO doc
  Line2d_<T> TiltRad(double angle_rad) const;

  /// @brief Tilts the line/segment, *i.e.* rotates the end point around the
  ///   start point.
  /// @param angle_deg Tilt angle in degrees.
  /// @return A new line which has been rotated around the start point.
  inline Line2d_<T> TiltDeg(double angle_deg) const {
    return TiltRad(Deg2Rad(angle_deg));
  }

  /// Overloaded output stream operator.
  friend std::ostream& operator<<(std::ostream& stream, const Line2d_& line) {
<<<<<<< HEAD
    constexpr bool include_type = false;
    stream << "Line(" << line.pt_from_.ToString(include_type) << " --> "
           << line.pt_to_.ToString(include_type) << ')';
=======
    stream << "Line(" << line.pt_from_.ToString(/*include_type=*/false)
           << " --> " << line.pt_to_.ToString(/*include_type=*/false) << ')';
>>>>>>> 51851425
    return stream;
  }

 private:
  /// Starting point of a line segment or one direction-defining point on a
  /// line.
  vec_type pt_from_{0, 0};

  /// Ending point of a line segment or the second direction-defining point on
  /// a line.
  vec_type pt_to_{0, 0};
};

/// A 2-dimensional line using double precision.
extern template class WERKZEUGKISTE_GEOMETRY_EXPORT Line2d_<double>;
using Line2d = Line2d_<double>;

//----------------------------------------------------
// Line in 3D

// Forward declaration needed by Line3d_.
template <typename T>
class Plane_;

/// Represents a line/segment in 3d Euclidean space.
template <typename T>
class Line3d_ {  // NOLINT(readability-identifier-naming)
 public:
  static_assert(std::is_floating_point<T>::value,
      "3D line type must be float or double!");

  using vec_type = Vec<T, 3>;  // NOLINT(readability-identifier-naming)

  /// Default constructor yields an invalid line/segment
  Line3d_() = default;

  /// Construct a line from 2 real valued points. In case of a segment, these
  /// denote the start and end points.
  Line3d_(vec_type from, vec_type to)
      : pt_from_{std::move(from)}, pt_to_{std::move(to)} {}

  /// Returns a line with flipped direction vector.
  inline Line3d_ Reversed() const { return Line3d_<T>{pt_to_, pt_from_}; }

  /// For a segment, this returns the start point. For a line, it's simply one
  /// of the given points to construct the line in the first place.
  const vec_type& From() const { return pt_from_; }

  /// Sets the first reference point (starting point of a line segment; or any
  /// point on a line).
  void SetFrom(const vec_type& from) { pt_from_ = from; }

  /// For a segment, this returns the end point. For a line, it's simply one
  /// of the given points to construct the line in the first place.
  const vec_type& To() const { return pt_to_; }

  /// Sets the second reference point (end point of a line segment; or any
  /// point on a line).
  void SetTo(const vec_type& to) { pt_to_ = to; }

  /// Returns the length from the start to the end point. As such, it's only
  /// meaningful for a line segment.
  inline double Length() const { return Direction().Length(); }

  /// Returns the non-normalized direction vector from the start point to the
  /// end point.
  inline vec_type Direction() const { return pt_from_.DirectionVector(pt_to_); }

  /// Returns the unit direction vector from the start point to the end point.
  inline vec_type UnitDirection() const { return Direction().UnitVector(); }

  /// Returns the point halfway between from and to.
  inline vec_type MidPoint() const {
    return 0.5 * (pt_from_ + pt_to_);  // NOLINT
  }

  /// Returns true if the line object is valid, *i.e.* start and end points
  /// are not the same.
  inline bool IsValid() const {
    // Safe to use, because vec_type uses eps_equal for element comparison:
    return pt_from_ != pt_to_;
  }

  /// Returns the angle between the line and the given directional vector.
  /// The angle will be between 0 and Pi.
  inline double AngleRad(const vec_type& v) const {
    return std::acos(std::max(-1.0,
        std::min(
            1.0, static_cast<double>(UnitDirection().Dot(v.UnitVector())))));
  }

  /// Returns the angle between the line and the given directional vector.
  /// The angle will be between 0 and 180 degrees.
  inline double AngleDeg(const vec_type& v) const {
    return Rad2Deg(AngleRad(v));
  }

  /// Returns the angle between the line and the plane.
  /// The angle will be between -Pi/2 and Pi/2.
  inline double AngleRad(const Plane_<T>& plane) const {
    return std::asin(std::max(-1.0,
        std::min(
            1.0, static_cast<double>(UnitDirection().Dot(plane.Normal())))));
  }

  /// Returns the angle between the line and the plane.
  /// The angle will be between -90 and +90 degrees.
  inline double AngleDeg(const Plane_<T>& plane) const {
    return Rad2Deg(AngleRad(plane));
  }

  /// Returns the point which is offset * Direction() away from the line's
  /// starting point, i.e. offset == 0 is the starting point, offset == 1
  /// is the end point.
  vec_type PointAtOffset(double offset_factor) const {
    return pt_from_ + offset_factor * Direction();
  }

  /// Returns the closest point on the line, i.e. the projection of the given
  /// point onto this line.
  vec_type ClosestPointOnLine(const vec_type& point) const;

  /// Returns the point on this line segment(!) which is closest to the
  /// given point.
  vec_type ClosestPointOnSegment(const vec_type& point) const;

  /// Returns the minimum distance between the point and this line.
  inline double DistancePointToLine(const vec_type& point) const {
    const vec_type closest_point = ClosestPointOnLine(point);
    return point.DistanceEuclidean(closest_point);
  }

  /// Returns the minimum distance between the point and this segment.
  inline double DistancePointToSegment(const vec_type& point) const {
    const vec_type closest = ClosestPointOnSegment(point);
    return closest.DistanceEuclidean(point);
  }

  //  /// Returns true if the two lines are collinear.
  //  bool IsCollinear(const Line3d_ &other) const;

  // TODO bool IntersectionLinePlane(const Line3d &line, const cv::Vec4d &plane,
  // cv::Vec3d *intersection_point=nullptr);
  // TODO bool IntersectionLineSegmentPlane(const Line3d &line_segment, const
  // cv::Vec4d &plane, cv::Vec3d *intersection_point=nullptr);
  // TODO Line3d ClipLineSegmentByPlane(const Line3d &line_segment, const
  // cv::Vec4d &plane);

  /// Overloaded output stream operator.
  friend std::ostream& operator<<(std::ostream& stream, const Line3d_& line) {
    constexpr bool include_type = false;
    stream << "Line(" << line.pt_from_.ToString(include_type) << " --> "
           << line.pt_to_.ToString(include_type) << ')';
    return stream;
  }

 private:
  /// Starting point of a line segment or one direction-defining point on a
  /// line.
  vec_type pt_from_{0, 0, 0};

  /// Ending point of a line segment or the second direction-defining point on
  /// a line.
  vec_type pt_to_{0, 0, 0};
};

/// A 3-dimensional line using double precision.
extern template class WERKZEUGKISTE_GEOMETRY_EXPORT Line3d_<double>;
using Line3d = Line3d_<double>;

//----------------------------------------------------
// Plane

/// Represents a plane in 3d Euclidean space.
template <typename T>
class Plane_ {  // NOLINT(readability-identifier-naming)
 public:
  static_assert(std::is_floating_point<T>::value,
      "Plane type must be float or double!");

  using vec_type = Vec<T, 3>;  // NOLINT(readability-identifier-naming)

  /// Constructs an invalid plane.
  Plane_() = default;

  /// Constructs a plane from its Hessian form.
  Plane_(const vec_type& normal, T offset)
      : normal_{normal.UnitVector()}, offset_{offset} {}

  /// Constructs a plane from 3 points. If the points are collinear, the plane
  /// will be invalid.
  Plane_(const vec_type& p, const vec_type& q, const vec_type& r);

  /// Returns true if the plane has a valid normal vector.
  bool IsValid() const { return IsEpsEqual(normal_.LengthSquared(), 1.0); }

  /// Returns the plane's normal vector.
  vec_type Normal() const { return normal_; }

  /// Returns the plane's offset, i.e. the distance from the plane to
  /// the coordinate system origin, measured along the plane's normal.
  /// Put differently, this is the minimum distance between the plane
  /// and the origin.
  T Offset() const { return offset_; }

  /// Returns the distance from the given point to the plane.
  inline T DistancePointToPlane(const vec_type& pt) const {
    return (normal_.Dot(pt) + offset_);
  }

  /// Returns true if the given point is in front of the plane, i.e. the
  /// side where the plane's normal points to.
  inline bool IsPointInFrontOfPlane(const vec_type& pt) const {
    return Sign(DistancePointToPlane(pt)) >= 0;
  }

  /// Returns true if the given point lies exactly on the plane.
  inline bool IsPointOnPlane(const vec_type& pt) const {
    return IsEpsZero(DistancePointToPlane(pt));
  }

  /// Returns the dihedral angle, *i.e.* the angle between the two planes,
  /// in radians. The angle will be between 0 and Pi.
  inline double AngleRad(const Plane_& other) const {
    return std::acos(std::max(-1.0, std::min(1.0, normal_.Dot(other.normal_))));
  }

  /// Returns the dihedral angle, *i.e.* the angle between the two planes,
  /// in degrees. The angle will be between 0 and 180.
  inline double AngleDeg(const Plane_& other) const {
    return Rad2Deg(AngleRad(other));
  }

  /// Returns the angle between this plane and the line in radians.
  /// The angle will be between -Pi/2 and Pi/2.
  inline double AngleRad(const Line3d_<T>& line) const {
    return line.AngleRad(*this);
  }

  /// Returns the angle between this plane and the line in degrees.
  /// The angle will be between -90 and +90.
  inline double AngleDeg(const Line3d_<T>& line) const {
    return line.AngleDeg(*this);
  }

  // TODO(vcp) IntersectionLinePlane
  // TODO(vcp) IntersectionLineSegmentPlane
  // TODO(vcp/viren2d) AddPoly/IsInsidePolygon
  // TODO(vcp/viren2d) Origin/e1/e2

  /// Returns the plane's x-, y- and z-intercepts.
  inline vec_type XYZIntercepts() const {
    return vec_type{IsEpsZero(normal_.X()) ? std::numeric_limits<T>::infinity()
                                           : (-offset_ / normal_.X()),
        IsEpsZero(normal_.Y()) ? std::numeric_limits<T>::infinity()
                               : (-offset_ / normal_.Y()),
        IsEpsZero(normal_.Z()) ? std::numeric_limits<T>::infinity()
                               : (-offset_ / normal_.Z())};
  }

  /// Overloaded output stream operator.
  friend std::ostream& operator<<(std::ostream& stream, const Plane_& plane) {
    stream << "Plane(" << plane.normal_.ToString(false) << ", " << plane.offset_
           << ')';
    return stream;
  }

 private:
  /// The plane's normal vector.
  vec_type normal_{0, 0, 0};

  /// Distance between plane and origin of the coordinate system.
  T offset_{0};
};

/// The default plane type which uses double precision.
extern template class WERKZEUGKISTE_GEOMETRY_EXPORT Plane_<double>;
using Plane = Plane_<double>;

}  // namespace werkzeugkiste::geometry

#endif  // WERKZEUGKISTE_GEOMETRY_UTILS_H<|MERGE_RESOLUTION|>--- conflicted
+++ resolved
@@ -317,14 +317,9 @@
 
   /// Overloaded output stream operator.
   friend std::ostream& operator<<(std::ostream& stream, const Line2d_& line) {
-<<<<<<< HEAD
     constexpr bool include_type = false;
     stream << "Line(" << line.pt_from_.ToString(include_type) << " --> "
            << line.pt_to_.ToString(include_type) << ')';
-=======
-    stream << "Line(" << line.pt_from_.ToString(/*include_type=*/false)
-           << " --> " << line.pt_to_.ToString(/*include_type=*/false) << ')';
->>>>>>> 51851425
     return stream;
   }
 
