#include <werkzeugkiste/config/casts.h>
#include <werkzeugkiste/config/configuration.h>
#include <werkzeugkiste/config/types.h>
#include <werkzeugkiste/logging.h>
#include <werkzeugkiste/strings/strings.h>

#include <algorithm>
#include <cctype>
#include <iomanip>
#include <sstream>

// TODOs
// * When upgrading to C++20, we can easily support date/time
//   checks: https://en.cppreference.com/w/cpp/chrono/year_month_day/ok
// * Parsing was also introduced in C++20
// * Replace intX_t by int_leastX_t everywhere.
//   Or change to int for simplicity - we're not targeting any special
//   platform & these shorter types are promoted during arithmetic
//   operations (and cause GCC warnings),
//   https://stackoverflow.com/questions/39060852/why-does-the-addition-of-two-shorts-return-an-int/39061103#39061103

// NOLINTBEGIN(*magic-numbers)
namespace werkzeugkiste::config {
// NOLINTNEXTLINE(*macro-usage)
#define WZK_RAISE_DATETIME_PARSE_ERROR(STR, TP)              \
  do {                                                       \
    std::string msg{"Invalid string representation for a "}; \
    msg += (#TP);                                            \
    msg += ": `";                                            \
    msg += (STR);                                            \
    msg += "`!";                                             \
    throw ParseError(msg);                                   \
  } while (false)

// NOLINTNEXTLINE(*macro-usage)
#define WZK_RAISE_NUMBER_PARSE_ERROR(VAL, MI, MA, DT)                  \
  do {                                                                 \
    std::ostringstream msg;                                            \
    msg << "Invalid number " << +(VAL) << " while parsing a `" << (DT) \
        << "`. Value must be in [" << +(MI) << ", " << +(MA) << "]!";  \
    throw ParseError(msg.str());                                       \
  } while (false)

//-----------------------------------------------------------------------------
// Internal utility namespace
namespace detail {
// Collection of low-level date algorithms, along with an excellent analysis
// of their performance: http://howardhinnant.github.io/date_algorithms.html
constexpr bool IsLeapYear(uint_least16_t year) noexcept {
  return (year % 4 == 0) && ((year % 100 != 0) || (year % 400 == 0));
}

constexpr uint_least8_t LastDayOfMonthCommonYear(uint_least8_t m) noexcept {
  // NOLINTNEXTLINE(*avoid-c-arrays)
  constexpr uint_least8_t days[] = {31, 28, 31, 30, 31, 30,
                                    31, 31, 30, 31, 30, 31};
  return days[m - 1];
}

constexpr uint_least8_t LastDayOfMonth(uint_least16_t year,
                                       uint_least8_t month) noexcept {
  return ((month != 2) || !IsLeapYear(year)) ? LastDayOfMonthCommonYear(month)
                                             : static_cast<uint_least8_t>(29);
}

<<<<<<< HEAD
constexpr bool IsValidDate(uint_fast16_t year, uint_fast8_t month,
                           uint_fast8_t day) noexcept {
=======
constexpr bool IsValid(uint_least16_t year, uint_least8_t month,
                       uint_least8_t day) noexcept {
>>>>>>> 9e610c58
  return ((month < 1) || (month > 12))
             ? false
             : ((day > 0) && (day <= LastDayOfMonth(year, month)));
}

constexpr bool IsValidTime(uint_fast8_t hour, uint_fast8_t minute,
                           uint_fast8_t second, uint_fast32_t nanosecond) {
  return (hour < 24) && (minute < 60) && (second < 60) &&
         (nanosecond < 1000000000);
}
}  // namespace detail

std::string ConfigTypeToString(const ConfigType &ct) {
  switch (ct) {
    case ConfigType::Boolean:
      return "boolean";

    case ConfigType::Integer:
      return "integer";

    case ConfigType::FloatingPoint:
      return "floating_point";

    case ConfigType::String:
      return "string";

    case ConfigType::Date:
      return "date";

    case ConfigType::Time:
      return "time";

    case ConfigType::DateTime:
      return "date_time";

    case ConfigType::List:
      return "list";

    case ConfigType::Group:
      return "group";
  }

  // LCOV_EXCL_START
  std::ostringstream msg;
  msg << "ConfigType (" << static_cast<int>(ct)
      << ") is not handled within `ConfigTypeToString`. Please file an issue "
         "at https://github.com/snototter/werkzeugkiste/issues";
  throw std::logic_error(msg.str());
  // LCOV_EXCL_STOP
}

std::ostream &operator<<(std::ostream &os, const ConfigType &ct) {
  os << ConfigTypeToString(ct);
  return os;
}

//-----------------------------------------------------------------------------
// Number parsing for date & time types

template <typename T>
T ParseDateTimeNumber(const std::string &str, int min_val, int max_val,
                      std::string_view type_str) {
  try {
    // stoi would accept (and truncate) floating point numbers. Thus,
    // we need to make sure that only [+-][0-9] inputs are fed into it.
    // White space is not allowed.
    const auto pos = std::find_if(str.begin(), str.end(), [](char c) -> bool {
      return !std::isdigit(c) && (c != '-') && (c != '+');
    });
    if (pos != str.end()) {
      WZK_RAISE_DATETIME_PARSE_ERROR(str, type_str);
    }

    const int parsed = std::stoi(str);
    if ((parsed < min_val) || (parsed > max_val)) {
      WZK_RAISE_NUMBER_PARSE_ERROR(parsed, min_val, max_val, type_str);
    }
    return checked_numcast<T, int, ParseError>(parsed);
  } catch (const std::logic_error &e) {
    // All exceptions thrown within stoi are derived from logic_error
    throw ParseError{e.what()};
  }
}

//-----------------------------------------------------------------------------
// Date

date ParseDateString(std::string_view str) {
  using namespace std::string_view_literals;

  date parsed{};
  std::size_t pos = str.find_first_of('-');
  if (pos != std::string_view::npos) {
    // Expect Y-m-d
    std::vector<std::string> tokens = strings::Split(str, '-');
    if (tokens.size() != 3) {
      WZK_RAISE_DATETIME_PARSE_ERROR(str, date);
    }
    parsed.year =
        ParseDateTimeNumber<uint_least16_t>(tokens[0], 0, 9999, "date"sv);
    parsed.month =
        ParseDateTimeNumber<uint_least8_t>(tokens[1], 1, 12, "date"sv);
    parsed.day = ParseDateTimeNumber<uint_least8_t>(
        tokens[2], 1, detail::LastDayOfMonth(parsed.year, parsed.month),
        "date"sv);

    return parsed;
  }

  pos = str.find_first_of('.');
  if (pos != std::string_view::npos) {
    // Expect d.m.Y
    std::vector<std::string> tokens = strings::Split(str, '.');
    if (tokens.size() != 3) {
      WZK_RAISE_DATETIME_PARSE_ERROR(str, date);
    }
    parsed.year =
        ParseDateTimeNumber<uint_least16_t>(tokens[2], 0, 9999, "date"sv);
    parsed.month =
        ParseDateTimeNumber<uint_least8_t>(tokens[1], 1, 12, "date"sv);
    parsed.day = ParseDateTimeNumber<uint_least8_t>(
        tokens[0], 1, detail::LastDayOfMonth(parsed.year, parsed.month),
        "date"sv);

    return parsed;
  }

  WZK_RAISE_DATETIME_PARSE_ERROR(str, date);
}

date::date(std::string_view str) {
  const date other = ParseDateString(str);
  year = other.year;
  month = other.month;
  day = other.day;
}

date::date(uint_least16_t y, uint_least8_t m, uint_least8_t d)
    : year{y}, month{m}, day{d} {
  if (!detail::IsValidDate(y, m, d)) {
    std::ostringstream msg;
    msg << "Cannot create a valid `date` from " << +y << ", " << +m << ", "
        << +d << '!';
    throw ValueError(msg.str());
  }
}

std::string date::ToString() const {
  // The unary operator+ ensures that uint8 values are
  // interpreted as numbers and not ASCII characters.
  std::ostringstream s;
  s << std::setfill('0') << std::setw(4) << +year << '-' << std::setw(2)
    << +month << '-' << std::setw(2) << +day;
  return s.str();
}

bool date::operator==(const date &other) const {
  return (year == other.year) && (month == other.month) && (day == other.day);
}

bool date::operator!=(const date &other) const { return !(*this == other); }

bool date::operator<(const date &other) const {
  return Pack(*this) < Pack(other);
}

bool date::operator<=(const date &other) const {
  return Pack(*this) <= Pack(other);
}

bool date::operator>(const date &other) const {
  return Pack(*this) > Pack(other);
}

bool date::operator>=(const date &other) const {
  return Pack(*this) >= Pack(other);
}

date &date::operator++() {
  if (day == detail::LastDayOfMonth(year, month)) {
    day = 1;
    if (month == 12) {
      month = 1;
      ++year;
    } else {
      ++month;
    }
  } else {
    ++day;
  }
  return *this;
}

date &date::operator--() {
  if (day == 1) {
    if (month == 1) {
      month = 12;
      --year;
    } else {
      --month;
    }
    day = detail::LastDayOfMonth(year, month);
  } else {
    --day;
  }
  return *this;
}

//-----------------------------------------------------------------------------
// Time

time::time(std::string_view str) {
  using namespace std::string_view_literals;
  const std::vector<std::string> hms_tokens = strings::Split(str, ':');
  if ((hms_tokens.size() < 2) || (hms_tokens.size() > 3)) {
    WZK_RAISE_DATETIME_PARSE_ERROR(str, time);
  }

  hour = ParseDateTimeNumber<uint_least8_t>(hms_tokens[0], 0, 23, "time"sv);
  minute = ParseDateTimeNumber<uint_least8_t>(hms_tokens[1], 0, 59, "time"sv);

  if (hms_tokens.size() > 2) {
    // Delimiter between second and fraction component can be '.' or ','.
    const std::size_t pos = hms_tokens[2].find_first_of(".,");
    if (pos != std::string::npos) {
      second = ParseDateTimeNumber<uint_least8_t>(hms_tokens[2].substr(0, pos),
                                                  0, 59, "time"sv);

      const auto subsec_str = hms_tokens[2].substr(pos + 1);
      if ((subsec_str.length() > 3) &&
          ((subsec_str.length() != 6) && (subsec_str.length() != 9))) {
        std::string msg{"Invalid string representation for a time: `"};
        msg += str;
        msg +=
            "`. Specify sub-second component by 1, 2, 3 (ms), 6 (us) "
            "or 9 (ns) digits!";
        throw ParseError(msg);
      }
      uint_least32_t subsec_val = ParseDateTimeNumber<uint_least32_t>(
          subsec_str, 0, 999999999, "time"sv);

      if (subsec_str.length() == 1) {
        subsec_val *= 100000000;
      } else if (subsec_str.length() == 2) {
        subsec_val *= 10000000;
      } else if (subsec_str.length() == 3) {
        subsec_val *= 1000000;
      } else if (subsec_str.length() == 6) {
        subsec_val *= 1000;
      }
      nanosecond = subsec_val;

    } else {
      second =
          ParseDateTimeNumber<uint_least8_t>(hms_tokens[2], 0, 59, "time"sv);
    }
  }
}

time::time(uint_fast8_t h, uint_fast8_t m, uint_fast8_t s, uint_fast32_t ns)
    : hour{h}, minute{m}, second{s}, nanosecond{ns} {
  if (!detail::IsValidTime(h, m, s, ns)) {
    std::ostringstream msg;
    msg << "Cannot create a valid `time` from " << +h << ':' << +m << ':' << +s
        << '.' << +ns << '!';
    throw ValueError(msg.str());
  }
}

std::string time::ToString() const {
  // The unary operator+ ensures that uint8 values are
  // interpreted as numbers and not ASCII characters.
  std::ostringstream s;
  s << std::setfill('0') << std::setw(2) << +hour << ':' << std::setw(2)
    << +minute << ':' << std::setw(2) << +second;
  if (nanosecond > 0) {
    if ((nanosecond % 1000000) == 0) {
      const uint_least32_t ms = nanosecond / 1000000;
      s << '.' << std::setw(3) << +ms;
    } else if ((nanosecond % 1000) == 0) {
      const uint_least32_t us = nanosecond / 1000;
      s << '.' << std::setw(6) << +us;
    } else {
      s << '.' << std::setw(9) << +nanosecond;
    }
  }
  return s.str();
}

bool time::operator==(const time &other) const {
  return (hour == other.hour) && (minute == other.minute) &&
         (second == other.second) && (nanosecond == other.nanosecond);
}

bool time::operator!=(const time &other) const { return !(*this == other); }

bool time::operator<(const time &other) const {
  return Pack(*this) < Pack(other);
}

bool time::operator<=(const time &other) const {
  return Pack(*this) <= Pack(other);
}

bool time::operator>(const time &other) const {
  return Pack(*this) > Pack(other);
}

bool time::operator>=(const time &other) const {
  return Pack(*this) >= Pack(other);
}

//-----------------------------------------------------------------------------
// Time Offset

time_offset::time_offset(std::string_view str) {
  using namespace std::string_view_literals;

  std::size_t pos = str.find_first_of(':');
  if (pos == std::string::npos) {
    if ((str.length() > 0) && (str[0] != 'z') && (str[0] != 'Z')) {
      WZK_RAISE_DATETIME_PARSE_ERROR(str, time_offset);
    }
    minutes = 0;
  } else {
    const int_least16_t hrs = ParseDateTimeNumber<int_least16_t>(
        std::string{str.substr(0, pos)}, -23, 23, "time_offset"sv);
    const int_least16_t mins = ParseDateTimeNumber<int_least16_t>(
        std::string{str.substr(pos + 1)}, 0, 59, "time_offset"sv);
    // Offset minutes in RFC 3339 format can only be positive. The
    // string "-01:23", however, corresponds to a total offset of
    // "-83 minutes". Thus, we need to adjust the parsed minutes accordingly.
    minutes = static_cast<int_least16_t>(hrs * 60);
    if ((hrs < 0) || (str[0] == '-')) {
      minutes -= static_cast<int_least16_t>(mins);
    } else {
      minutes += static_cast<int_least16_t>(mins);
    }
  }
}

time_offset::time_offset(int_least8_t h, int_least8_t m) {
  if ((h < -23) || (h > 23) || (m < -59) || (m > 59)) {
    std::ostringstream msg;
    msg << "Invalid parameters h=" << +h << ", m=" << +m
        << " for time offset. Values must be -24 < h < 24 and "
           "-60 < m < 60!";
    throw TypeError(msg.str());
  }
  minutes = static_cast<int_least16_t>(h * 60 + m);
}

std::string time_offset::ToString() const {
  if (minutes == 0) {
    return "Z";
  }

  const int_least16_t hrs = std::abs(minutes) / 60;
  const int_least16_t mins = std::abs(minutes) - hrs * 60;
  // The unary operator+ ensures that uint8 values are
  // interpreted as numbers and not ASCII characters.
  std::ostringstream s;
  s << ((minutes >= 0) ? '+' : '-') << std::setfill('0') << std::setw(2) << +hrs
    << ':' << std::setw(2) << +mins;
  return s.str();
}

bool time_offset::operator==(const time_offset &other) const {
  return minutes == other.minutes;
}

bool time_offset::operator!=(const time_offset &other) const {
  return !(*this == other);
}

bool time_offset::operator<(const time_offset &other) const {
  return minutes < other.minutes;
}

bool time_offset::operator<=(const time_offset &other) const {
  return minutes <= other.minutes;
}

bool time_offset::operator>(const time_offset &other) const {
  return minutes > other.minutes;
}

bool time_offset::operator>=(const time_offset &other) const {
  return minutes >= other.minutes;
}

//-----------------------------------------------------------------------------
// Date-time

date_time::date_time(std::string_view str) {
  // TODO len(19) would be following the rfc (16 is missing the seconds
  // component ":SS")
  if (str.length() <= 16) {
    WZK_RAISE_DATETIME_PARSE_ERROR(str, date_time);
  }
  this->date = config::date{str.substr(0, 10)};

  const std::string_view tm_str{str.substr(11)};
  const std::size_t pos_off = tm_str.find_first_of("zZ+-");
  if (pos_off == std::string_view::npos) {
    this->time = config::time{tm_str};
  } else {
    this->time = config::time{tm_str.substr(0, pos_off)};
    // [zZ+-] are needed to parse the offset (in contrast to the
    // delimiter between date and time)
    this->offset = config::time_offset{tm_str.substr(pos_off)};
  }
}

date_time date_time::UTC() const {
  date_time utc{this->date, this->time};
  constexpr int_least16_t min_per_day = 1440;
  if (this->offset.has_value()) {
    int_least16_t minutes = static_cast<int_least16_t>(utc.time.hour) * 60 +
                            utc.time.minute - offset.value().minutes;
    if (minutes >= min_per_day) {
      ++utc.date;
      minutes -= min_per_day;
    }
    if (minutes < 0) {
      --utc.date;
      minutes += min_per_day;
    }

    utc.time.hour = static_cast<uint_least8_t>(minutes / 60);
    utc.time.minute = static_cast<uint_least8_t>(minutes % 60);
  }

  return utc;
}

std::string date_time::ToString() const {
  std::ostringstream s;
  s << this->date << 'T' << this->time;
  if (this->offset.has_value()) {
    s << this->offset.value();
  }
  return s.str();
}

bool date_time::operator==(const date_time &other) const {
  // Currently, we follow the definition strictly: a date-time without
  // an explicitly set offset (i.e. a local time) is not equal to
  // a date-time with offset 0/Z
  if (IsLocal() || other.IsLocal()) {
    return (this->date == other.date) && (this->time == other.time) &&
           (this->offset == other.offset);
  }

  const date_time utc1 = UTC();
  const date_time utc2 = other.UTC();
  return (utc1.date == utc2.date) && (utc1.time == utc2.time);
}

bool date_time::operator!=(const date_time &other) const {
  return !(*this == other);
}

#undef WZK_RAISE_DATETIME_PARSE_ERROR
#undef WZK_RAISE_NUMBER_PARSE_ERROR
}  // namespace werkzeugkiste::config
// NOLINTEND(*magic-numbers)<|MERGE_RESOLUTION|>--- conflicted
+++ resolved
@@ -18,6 +18,7 @@
 //   platform & these shorter types are promoted during arithmetic
 //   operations (and cause GCC warnings),
 //   https://stackoverflow.com/questions/39060852/why-does-the-addition-of-two-shorts-return-an-int/39061103#39061103
+// * Use fixed width integer types
 
 // NOLINTBEGIN(*magic-numbers)
 namespace werkzeugkiste::config {
@@ -63,13 +64,8 @@
                                              : static_cast<uint_least8_t>(29);
 }
 
-<<<<<<< HEAD
-constexpr bool IsValidDate(uint_fast16_t year, uint_fast8_t month,
-                           uint_fast8_t day) noexcept {
-=======
-constexpr bool IsValid(uint_least16_t year, uint_least8_t month,
-                       uint_least8_t day) noexcept {
->>>>>>> 9e610c58
+constexpr bool IsValidDate(uint_least16_t year, uint_least8_t month,
+                           uint_least8_t day) noexcept {
   return ((month < 1) || (month > 12))
              ? false
              : ((day > 0) && (day <= LastDayOfMonth(year, month)));
@@ -329,7 +325,7 @@
   }
 }
 
-time::time(uint_fast8_t h, uint_fast8_t m, uint_fast8_t s, uint_fast32_t ns)
+time::time(uint_least8_t h, uint_least8_t m, uint_least8_t s, uint_least32_t ns)
     : hour{h}, minute{m}, second{s}, nanosecond{ns} {
   if (!detail::IsValidTime(h, m, s, ns)) {
     std::ostringstream msg;
